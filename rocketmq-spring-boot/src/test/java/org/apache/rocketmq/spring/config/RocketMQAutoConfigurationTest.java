--- conflicted
+++ resolved
@@ -48,12 +48,8 @@
 
 
     @Test
-<<<<<<< HEAD
     public void testDefaultMQProducerWithRelaxPropertyName() {
-=======
-    public void testDefaultMQProducer() {
->>>>>>> e895eec7
-        runner.withPropertyValues("spring.rocketmq.name-server=127.0.0.1:9876",
+        runner.withPropertyValues("spring.rocketmq.nameServer=127.0.0.1:9876",
                 "spring.rocketmq.producer.group=spring_rocketmq").
                 run((context) -> {
                     assertThat(context).hasSingleBean(DefaultMQProducer.class);
@@ -64,7 +60,7 @@
 
     @Test
     public void testDefaultMQProducer() {
-        runner.withPropertyValues("spring.rocketmq.nameServer=127.0.0.1:9876",
+        runner.withPropertyValues("spring.rocketmq.name-server=127.0.0.1:9876",
             "spring.rocketmq.producer.group=spring_rocketmq").
             run((context) -> {
                 assertThat(context).hasSingleBean(DefaultMQProducer.class);
