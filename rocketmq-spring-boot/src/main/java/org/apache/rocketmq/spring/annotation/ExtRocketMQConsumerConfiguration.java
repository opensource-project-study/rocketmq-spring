--- conflicted
+++ resolved
@@ -95,12 +95,11 @@
      * Maximum number of messages pulled each time.
      */
     int pullBatchSize() default 10;
-<<<<<<< HEAD
+
     /**
      * The property of "tlsEnable" default false.
      */
     String tlsEnable() default "false";
-=======
 
     /**
      * Switch flag instance for message trace.
@@ -111,5 +110,4 @@
      * The name value of message trace topic.If you don't config,you can use the default trace topic name.
      */
     String customizedTraceTopic() default TRACE_TOPIC_PLACEHOLDER;
->>>>>>> 327ef133
 }